/*******************************************************************************
* FaceTrackNoIR         This program is a private project of the some enthusiastic
*                                       gamers from Holland, who don't like to pay much for
*                                       head-tracking.
*
* Copyright (C) 2011    Wim Vriend (Developing)
*                                               Ron Hendriks (Researching and Testing)
*
* Homepage
*
* This program is free software; you can redistribute it and/or modify it
* under the terms of the GNU General Public License as published by the
* Free Software Foundation; either version 3 of the License, or (at your
* option) any later version.
*
* This program is distributed in the hope that it will be useful, but
* WITHOUT ANY WARRANTY; without even the implied warranty of MERCHANTABILITY
* or FITNESS FOR A PARTICULAR PURPOSE. See the GNU General Public License for
* more details.
*
* You should have received a copy of the GNU General Public License along
* with this program; if not, see <http://www.gnu.org/licenses/>.
*********************************************************************************/
#include "ui.h"
#include "opentrack/tracker.h"
#include "opentrack/options.hpp"
#include "ftnoir_tracker_pt/ftnoir_tracker_pt.h"
#include "ftnoir_filter_accela/ftnoir_filter_accela.h"
#include <QFileDialog>
#include <QFileInfo>

#ifndef _WIN32
#   include <unistd.h>
#else
#   include <windows.h>
#endif

MainWindow::MainWindow() :
    pose_update_timer(this),
    kbd_quit(QKeySequence("Ctrl+Q"), this),
    no_feed_pixmap(":/images/no-feed.png")
{
    ui.setupUi(this);

    setFixedSize(size());

    updateButtonState(false, false);
    ui.video_frame_label->setPixmap(no_feed_pixmap);

    connect(ui.btnLoad, SIGNAL(clicked()), this, SLOT(open()));
    connect(ui.btnSave, SIGNAL(clicked()), this, SLOT(save()));
    connect(ui.btnSaveAs, SIGNAL(clicked()), this, SLOT(saveAs()));

    connect(ui.btnEditCurves, SIGNAL(clicked()), this, SLOT(showCurveConfiguration()));
    connect(ui.btnShortcuts, SIGNAL(clicked()), this, SLOT(showKeyboardShortcuts()));
    connect(ui.btnShowServerControls, SIGNAL(clicked()), this, SLOT(showProtocolSettings()));

    for (auto x : modules.protocols())
        ui.iconcomboProtocol->addItem(x->icon, x->name);

    fill_profile_combobox();

    tie_setting(s.protocol_dll, ui.iconcomboProtocol);

    connect(ui.btnStartTracker, SIGNAL(clicked()), this, SLOT(startTracker()));
    connect(ui.btnStopTracker, SIGNAL(clicked()), this, SLOT(stopTracker()));
    connect(ui.iconcomboProfile, SIGNAL(currentIndexChanged(int)), this, SLOT(profileSelected(int)));

    connect(&pose_update_timer, SIGNAL(timeout()), this, SLOT(showHeadPose()));
    connect(&kbd_quit, SIGNAL(activated()), this, SLOT(exit()));
    kbd_quit.setEnabled(true);
    
    connect(&det_timer, SIGNAL(timeout()), this, SLOT(maybe_start_profile_from_executable()));
    det_timer.start(1000);

    ensure_tray();

    set_working_directory();
}

MainWindow::~MainWindow()
{
    if (tray)
        tray->hide();
    stopTracker();
    save();
}

void MainWindow::set_working_directory()
{
    QDir::setCurrent(QCoreApplication::applicationDirPath());
}

void MainWindow::open() {
    QFileDialog dialog(this);
    dialog.setFileMode(QFileDialog::ExistingFile);
    QString dir_path = QFileInfo(group::ini_pathname()).absolutePath();
    QString fileName = dialog.getOpenFileName(
                this,
                tr("Open the settings file"),
                dir_path,
                tr("Settings file (*.ini);;All Files (*)"));
    set_working_directory();
    
    if (! fileName.isEmpty() ) {
        {
            QSettings settings(OPENTRACK_ORG);
            settings.setValue(OPENTRACK_CONFIG_FILENAME_KEY, remove_app_path(fileName));
        }
        fill_profile_combobox();
        load_settings();
    }
}

void MainWindow::save_mappings() {
    pose.save_mappings();
}

#if defined(__unix) || defined(__linux) || defined(__APPLE__)
#   include <unistd.h>
#endif

void MainWindow::save() {
    s.b->save();
    save_mappings();
    mem<QSettings> settings = group::ini_file();
    settings->sync();

#if defined(__unix) || defined(__linux)
    QString currentFile = group::ini_pathname();
    QByteArray bytes = QFile::encodeName(currentFile);
    const char* filename_as_asciiz = bytes.constData();

    if (access(filename_as_asciiz, R_OK | W_OK))
    {
        QMessageBox::warning(this, "Something went wrong", "Check permissions and ownership for your .ini file!", QMessageBox::Ok, QMessageBox::NoButton);
    }
#endif
}

void MainWindow::saveAs()
{
    QString oldFile = group::ini_pathname();
    QString fileName = QFileDialog::getSaveFileName(this, tr("Save file"),
                                                    oldFile,
                                                    tr("Settings file (*.ini);;All Files (*)"));
    set_working_directory();
    
    if (fileName.isEmpty())
        return;
    
    (void) QFile::remove(fileName);
    
    {
        (void) QFile::copy(oldFile, fileName);
        QSettings settings(OPENTRACK_ORG);
        settings.setValue (OPENTRACK_CONFIG_FILENAME_KEY, remove_app_path(fileName));
    }
    
    save();
    fill_profile_combobox();
}

void MainWindow::load_mappings() {
    pose.load_mappings();
}

void MainWindow::load_settings() {
    s.b->reload();
    load_mappings();
}

extern "C" volatile const char* opentrack_version;

void MainWindow::fill_profile_combobox()
{
     QStringList ini_list = group::ini_list();
<<<<<<< HEAD
     QString current = QFileInfo(group::ini_pathname()).fileName();
     setWindowTitle(QStringLiteral("TrackHat ") + QString( const_cast<const char*>(opentrack_version) + QStringLiteral(" :: ")) + current);
=======
     set_title();
>>>>>>> 45b346cc
     ui.iconcomboProfile->clear();
     for (auto x : ini_list)
         ui.iconcomboProfile->addItem(QIcon(":/images/settings16.png"), x);
     QString current = QFileInfo(group::ini_pathname()).fileName();
     ui.iconcomboProfile->setCurrentText(current);
}

void MainWindow::updateButtonState(bool running, bool inertialp)
{
    bool not_running = !running;
    ui.iconcomboProfile->setEnabled ( not_running );
    ui.btnStartTracker->setEnabled ( not_running );
    ui.btnStopTracker->setEnabled ( running );
    ui.iconcomboProtocol->setEnabled ( not_running );
    ui.video_frame_label->setVisible(not_running || inertialp);
    ui.btnSaveAs->setEnabled(not_running);
    ui.btnLoad->setEnabled(not_running);
}

void MainWindow::bindKeyboardShortcuts()
{
    if (work)
        work->reload_shortcuts();
    ensure_tray();
}

void MainWindow::startTracker() {
    s.b->save();
    load_settings();

    // tracker dtor needs run first
    work = nullptr;

    libs = SelectedLibraries(ui.video_frame, std::make_shared<Tracker_PT>(), current_protocol(), std::make_shared<FTNoIR_Filter>());

    {
        double p[6] = {0,0,0, 0,0,0};
        display_pose(p, p);
    }

    if (!libs.correct)
    {
        QMessageBox::warning(this, "Library load error",
                             "One of libraries failed to load. Check installation.",
                             QMessageBox::Ok,
                             QMessageBox::NoButton);
        libs = SelectedLibraries();
        return;
    }
    
    work = std::make_shared<Work>(s, pose, libs, this, winId());
    
    bindKeyboardShortcuts();
    
    if (pProtocolDialog)
        pProtocolDialog->register_protocol(libs.pProtocol.get());
    
    pose_update_timer.start(50);

    // NB check valid since SelectedLibraries ctor called
    // trackers take care of layout state updates
    const bool is_inertial = ui.video_frame->layout() == nullptr;
    updateButtonState(true, is_inertial);
}

void MainWindow::stopTracker( ) {
    //ui.game_name->setText("Not connected");

    pose_update_timer.stop();
    ui.pose_display->rotateBy(0, 0, 0, 0, 0, 0);

    if (pProtocolDialog)
    {
        pProtocolDialog->unregister_protocol();
        pProtocolDialog = nullptr;
    }

    work = nullptr;
    libs = SelectedLibraries();

    {
        double p[6] = {0,0,0, 0,0,0};
        display_pose(p, p);
    }
    updateButtonState(false, false);

    set_title();
}

void MainWindow::display_pose(const double *mapped, const double *raw)
{
    ui.pose_display->rotateBy(mapped[Yaw], mapped[Pitch], mapped[Roll],
                              mapped[TX], mapped[TY], mapped[TZ]);

    if (mapping_widget)
        mapping_widget->update();

    double mapped_[6], raw_[6];

    for (int i = 0; i < 6; i++)
    {
        mapped_[i] = (int) mapped[i];
        raw_[i] = (int) raw[i];
    }

    ui.raw_x->display(raw_[TX]);
    ui.raw_y->display(raw_[TY]);
    ui.raw_z->display(raw_[TZ]);
    ui.raw_yaw->display(raw_[Yaw]);
    ui.raw_pitch->display(raw_[Pitch]);
    ui.raw_roll->display(raw_[Roll]);

    ui.pose_x->display(mapped_[TX]);
    ui.pose_y->display(mapped_[TY]);
    ui.pose_z->display(mapped_[TZ]);
    ui.pose_yaw->display(mapped_[Yaw]);
    ui.pose_pitch->display(mapped_[Pitch]);
    ui.pose_roll->display(mapped_[Roll]);

    QString game_title;
    if (libs.pProtocol)
        game_title = libs.pProtocol->game_name();
    set_title(game_title);
}

void MainWindow::set_title(const QString& game_title_)
{
    QString game_title;
    if (game_title_ != "")
        game_title = " :: " + game_title_;
    QString current = QFileInfo(group::ini_pathname()).fileName();
    setWindowTitle(const_cast<const char*>(opentrack_version) + QStringLiteral(" :: ") + current + game_title);
}

void MainWindow::showHeadPose()
{
    double mapped[6], raw[6];

    work->tracker->get_raw_and_mapped_poses(mapped, raw);

    display_pose(mapped, raw);

#if 0
    if (libs.pProtocol)
    {
        const QString name = libs.pProtocol->game_name();
        ui.game_name->setText(name);
    }
#endif
}

template<typename t>
bool mk_dialog(mem<dylib> lib, mem<t>* orig)
{
    if (*orig && (*orig)->isVisible())
    {
        (*orig)->show();
        (*orig)->raise();
        return false;
    }

    if (lib && lib->Dialog)
    {
        auto dialog = mem<t>(reinterpret_cast<t*>(lib->Dialog()));
        dialog->setWindowFlags(Qt::Dialog);
        dialog->setFixedSize(dialog->size());

        *orig = dialog;
        dialog->show();
        dialog->raise();

        return true;
    }

    return false;
}
void MainWindow::showProtocolSettings() {
    if (mk_dialog(current_protocol(), &pProtocolDialog) && libs.pProtocol)
        pProtocolDialog->register_protocol(libs.pProtocol.get());
}
template<typename t, typename... Args>
bool mk_window(mem<t>* place, Args... params)
{
    if (*place && (*place)->isVisible())
    {
        (*place)->show();
        (*place)->raise();
        return false;
    }
    else
    {
        *place = std::make_shared<t>(params...);
        (*place)->setWindowFlags(Qt::Dialog);
        (*place)->show();
        (*place)->raise();
        return true;
    }
}

void MainWindow::showKeyboardShortcuts() {
    if (mk_window<OptionsDialog, State&>(&shortcuts_widget, *this))
        connect(shortcuts_widget.get(), SIGNAL(reload()), this, SLOT(bindKeyboardShortcuts()));
}

void MainWindow::showCurveConfiguration() {
    mk_window<MapWidget, Mappings&, main_settings&>(&mapping_widget, pose, s);
}

void MainWindow::exit() {
    QCoreApplication::exit(0);
}

QString MainWindow::remove_app_path(const QString full_path)
{
    QFileInfo path_info(full_path);
    QString path = path_info.absolutePath();
    
    QFileInfo app_path(QCoreApplication::applicationDirPath());
    QString app_prefix(app_path.absoluteFilePath());
    
    if (path == app_prefix)
    {
        path = ".";
    }
    else if (path.startsWith(app_prefix + "/"))
    {
        path = "./" + path.mid(app_prefix.size() + 1);
    }
    
    return path + "/" + path_info.fileName();
}

void MainWindow::profileSelected(int index)
{
    if (index == -1)
        return;
    
    {
        QSettings settings(OPENTRACK_ORG);
        settings.setValue (OPENTRACK_CONFIG_FILENAME_KEY, remove_app_path(QFileInfo(group::ini_pathname()).absolutePath() + "/" +
                                                                ui.iconcomboProfile->itemText(index)));
    }

    set_title();

    load_settings();
}

void MainWindow::shortcutRecentered()
{
    qDebug() << "Center";
    if (work)
        work->tracker->center();
}

void MainWindow::shortcutToggled()
{
    qDebug() << "Toggle";
    if (work)
        work->tracker->toggle_enabled();
}

void MainWindow::shortcutZeroed()
{
    qDebug() << "Zero";
    if (work)
        work->tracker->zero();
}

void MainWindow::ensure_tray()
{
    if (tray)
        tray->hide();
    tray = nullptr;
    if (s.tray_enabled)
    {
        tray = std::make_shared<QSystemTrayIcon>(this);
        tray->setIcon(QIcon(":/images/facetracknoir.png"));
        tray->show();
        connect(tray.get(), SIGNAL(activated(QSystemTrayIcon::ActivationReason)),
                this, SLOT(restore_from_tray(QSystemTrayIcon::ActivationReason)));
    }
}

void MainWindow::restore_from_tray(QSystemTrayIcon::ActivationReason)
{
    show();
    setWindowState(Qt::WindowNoState);
}

void MainWindow::changeEvent(QEvent* e)
{
    if (s.tray_enabled && e->type() == QEvent::WindowStateChange && (windowState() & Qt::WindowMinimized))
    {
        if (!tray)
            ensure_tray();
        hide();
    }
    QMainWindow::changeEvent(e);
}

void MainWindow::maybe_start_profile_from_executable()
{
    if (!work)
    {
        QString prof;
        if (det.config_to_start(prof))
        {
            ui.iconcomboProfile->setCurrentText(prof);
            startTracker();
        }
    }
    else
    {
        if (det.should_stop())
            stopTracker();
    }
}

void MainWindow::set_profile(const QString &profile)
{
    QSettings settings(OPENTRACK_ORG);
    settings.setValue(OPENTRACK_CONFIG_FILENAME_KEY, MainWindow::remove_app_path(profile));
}<|MERGE_RESOLUTION|>--- conflicted
+++ resolved
@@ -175,12 +175,7 @@
 void MainWindow::fill_profile_combobox()
 {
      QStringList ini_list = group::ini_list();
-<<<<<<< HEAD
-     QString current = QFileInfo(group::ini_pathname()).fileName();
-     setWindowTitle(QStringLiteral("TrackHat ") + QString( const_cast<const char*>(opentrack_version) + QStringLiteral(" :: ")) + current);
-=======
      set_title();
->>>>>>> 45b346cc
      ui.iconcomboProfile->clear();
      for (auto x : ini_list)
          ui.iconcomboProfile->addItem(QIcon(":/images/settings16.png"), x);
@@ -312,7 +307,7 @@
     if (game_title_ != "")
         game_title = " :: " + game_title_;
     QString current = QFileInfo(group::ini_pathname()).fileName();
-    setWindowTitle(const_cast<const char*>(opentrack_version) + QStringLiteral(" :: ") + current + game_title);
+    setWindowTitle(QStringLiteral("TrackHat ") + const_cast<const char*>(opentrack_version) + QStringLiteral(" :: ") + current + game_title);
 }
 
 void MainWindow::showHeadPose()
