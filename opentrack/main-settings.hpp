--- conflicted
+++ resolved
@@ -37,13 +37,7 @@
     value<bool> center_at_startup, wizard_done;
     main_settings() :
         opts("opentrack-ui"),
-<<<<<<< HEAD
-        protocol_dll(b, "protocol-dll", ""),
-=======
-        tracker_dll(b, "tracker-dll", ""),
-        filter_dll(b, "filter-dll", "Accela"),
         protocol_dll(b, "protocol-dll", "freetrack 2.0 Enhanced"),
->>>>>>> d1485873
         a_x(b, "x", TX),
         a_y(b, "y", TY),
         a_z(b, "z", TZ),
