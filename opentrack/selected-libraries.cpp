#include "opentrack/selected-libraries.hpp"
#include <QDebug>

<<<<<<< HEAD
SelectedLibraries::~SelectedLibraries()
{
}

SelectedLibraries::SelectedLibraries(QFrame* frame, mem<ITracker> t, dylibptr p, mem<IFilter> f) :
=======
SelectedLibraries::SelectedLibraries(QFrame* frame, dylibptr t, dylibptr p, dylibptr f) :
>>>>>>> 0c1b4510
    pTracker(nullptr),
    pFilter(nullptr),
    pProtocol(nullptr),
    correct(false)
{
    pTracker = t;
    pProtocol = make_dylib_instance<IProtocol>(p);
    pFilter = f;

    if (!pTracker || !pProtocol)
    {
        qDebug() << "dylib load failure";
        return;
    }

    if(!pProtocol->correct())
    {
        qDebug() << "protocol load failure";
        return;
    }

    pTracker->start_tracker(frame);

    correct = true;
}<|MERGE_RESOLUTION|>--- conflicted
+++ resolved
@@ -1,15 +1,7 @@
 #include "opentrack/selected-libraries.hpp"
 #include <QDebug>
 
-<<<<<<< HEAD
-SelectedLibraries::~SelectedLibraries()
-{
-}
-
 SelectedLibraries::SelectedLibraries(QFrame* frame, mem<ITracker> t, dylibptr p, mem<IFilter> f) :
-=======
-SelectedLibraries::SelectedLibraries(QFrame* frame, dylibptr t, dylibptr p, dylibptr f) :
->>>>>>> 0c1b4510
     pTracker(nullptr),
     pFilter(nullptr),
     pProtocol(nullptr),
