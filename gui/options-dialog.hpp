--- conflicted
+++ resolved
@@ -1,24 +1,18 @@
 #pragma once
 
-<<<<<<< HEAD
 #include <QObject>
 #include <QWidget>
 #include <QTimer>
-=======
->>>>>>> f02baa08
 #include "ui_settings.h"
 #include "opentrack/state.hpp"
 #include "opentrack/shortcuts.h"
-<<<<<<< HEAD
 #include "tracker-pt/ftnoir_tracker_pt_settings.h"
 #include "trans_calib.h"
 #include "tracker-pt/ftnoir_tracker_pt.h"
 #include "filter-accela/ftnoir_filter_accela.h"
-=======
 #include <QObject>
 #include <QWidget>
 #include <functional>
->>>>>>> f02baa08
 
 class OptionsDialog: public QWidget
 {
@@ -26,28 +20,20 @@
 signals:
     void reload();
 public:
-<<<<<<< HEAD
-    OptionsDialog(State &state);
-=======
-    OptionsDialog(main_settings& main, std::function<void()> register_global_keys, std::function<void(bool)> pause_keybindings);
->>>>>>> f02baa08
+    OptionsDialog(main_settings& main, State& state, std::function<void()> register_global_keys, std::function<void(bool)> pause_keybindings);
 private:
     main_settings& main;
+    State& state;
     std::function<void()> register_global_keys;
     std::function<void(bool)> pause_keybindings;
     Ui::UI_Settings ui;
-<<<<<<< HEAD
-    Shortcuts::settings s;
     settings_pt pt;
     settings_accela acc;
     QTimer timer;
-    State& state;
     TranslationCalibrator trans_calib;
     bool trans_calib_running;
 
     Tracker_PT* get_pt();
-=======
->>>>>>> f02baa08
     void closeEvent(QCloseEvent *) override { doCancel(); }
 private slots:
     void update_ewma_display(int value);
@@ -58,12 +44,8 @@
 
     void doOK();
     void doCancel();
-<<<<<<< HEAD
     void startstop_trans_calib(bool start);
     void poll_tracker_info();
     void trans_calib_step();
-    void bind_key(value<QString>& ret, QLabel* label);
-=======
     void bind_key(key_opts &kopts, QLabel* label);
->>>>>>> f02baa08
 };