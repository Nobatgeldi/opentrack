/* Copyright (c) 2012-2015 Stanislaw Halik
 *
 * Permission to use, copy, modify, and/or distribute this software for any
 * purpose with or without fee is hereby granted, provided that the above
 * copyright notice and this permission notice appear in all copies.
 */
#include "ftnoir_filter_accela/ftnoir_filter_accela.h"
#include <algorithm>
#include <cmath>
#include <QDebug>
#include <QMutexLocker>
#include "opentrack/plugin-api.hpp"
using namespace std;

static constexpr double rot_gains[][2] = {
    { 2.66, 110 },
    { 2.33, 80 },
    { 2, 50 },
    { 1.66, 30 },
    { 1.33, 15 },
    { 1, 5 },
    { .66, 1.4 },
    { .33, .4 },
    { 0, 0 },
    { -1, 0 }
};

static constexpr double trans_gains[][2] = {
    { 2.33, 400 },
    { 2, 150 },
    { 1.66, 60 },
    { 1.33, 20 },
    { 1, 2 },
    { .66, .6 },
    { .33, .2 },
    { 0, 0 },
    { -1, 0 }
};

FTNoIR_Filter::FTNoIR_Filter() : first_run(true)
{
    rot.setMaxInput(rot_gains[0][0]);
    trans.setMaxInput(trans_gains[0][0]);
    rot.setMaxOutput(rot_gains[0][1]);
    trans.setMaxOutput(trans_gains[0][1]);
    
    for (int i = 0; rot_gains[i][0] >= 0; i++)
    {
        rot.addPoint(QPointF(rot_gains[i][0], rot_gains[i][1]));
    }
    for (int i = 0; trans_gains[i][0] >= 0; i++)
    {
        trans.addPoint(QPointF(trans_gains[i][0], trans_gains[i][1]));
    }
}

void FTNoIR_Filter::filter(const double* input, double *output)
{
    if (first_run)
    {
        for (int i = 0; i < 6; i++)
        {
            output[i] = input[i];
            last_output[i] = input[i];
            smoothed_input[i] = input[i];
        }
        first_run = false;
        t.start();
        return;
    }
    
    const double rot_t = (1+s.rot_threshold) * s.mult_rot;
    const double trans_t = (1+s.trans_threshold) * s.mult_trans;
    
    const double dt = t.elapsed() * 1e-9;
    t.start();

    const double RC = s.mult_ewma * s.ewma / 1000.; // seconds
    const double alpha = dt/(dt+RC);
    const double rot_dz = s.rot_deadzone * s.mult_rot_dz;
    const double trans_dz = s.trans_deadzone * s.mult_trans_dz;
    
    for (int i = 0; i < 6; i++)
    {
        Map& m = i >= 3 ? rot : trans;
        
        smoothed_input[i] = smoothed_input[i] * (1.-alpha) + input[i] * alpha;
        
        const double in = smoothed_input[i];
        
        const double vec = in - last_output[i];
        const double dz = i >= 3 ? rot_dz : trans_dz;
        const double vec_ = max(0., fabs(vec) - dz);
        const double thres = i >= 3 ? rot_t : trans_t;
        const double val = m.getValue(vec_ / thres);
        const double result = last_output[i] + (vec < 0 ? -1 : 1) * dt * val;
        const bool negp = vec < 0.;
        const bool done = negp
            ? result <= in
            : result >= in;
        const double ret = done ? in : result;
        
        last_output[i] = output[i] = ret;
    }
}
<<<<<<< HEAD
=======

OPENTRACK_DECLARE_FILTER(FTNoIR_Filter, FilterControls, FTNoIR_FilterDll)
>>>>>>> 45b346cc
<|MERGE_RESOLUTION|>--- conflicted
+++ resolved
@@ -102,9 +102,4 @@
         
         last_output[i] = output[i] = ret;
     }
-}
-<<<<<<< HEAD
-=======
-
-OPENTRACK_DECLARE_FILTER(FTNoIR_Filter, FilterControls, FTNoIR_FilterDll)
->>>>>>> 45b346cc
+}