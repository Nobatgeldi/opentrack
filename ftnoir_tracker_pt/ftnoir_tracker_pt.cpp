/* Copyright (c) 2012 Patrick Ruoff
 *
 * Permission to use, copy, modify, and/or distribute this software for any
 * purpose with or without fee is hereby granted, provided that the above
 * copyright notice and this permission notice appear in all copies.
 */

#include "ftnoir_tracker_pt.h"
#include <QHBoxLayout>
#include <cmath>
#include <QDebug>
#include <QFile>
#include <QCoreApplication>
#include "opentrack/thread.hpp"
#include "opentrack/camera-names.hpp"

using namespace std;
using namespace cv;

//#define PT_PERF_LOG	//log performance

//-----------------------------------------------------------------------------
Tracker_PT::Tracker_PT()
    : mutex(QMutex::Recursive),
      commands(0),
	  video_widget(NULL),
	  video_frame(NULL),
      ever_success(false)
{
    connect(s.b.get(), SIGNAL(saving()), this, SLOT(apply_settings()));
}

Tracker_PT::~Tracker_PT()
{
	set_command(ABORT);
	wait();
    delete video_widget;
    video_widget = NULL;
    if (video_frame->layout()) delete video_frame->layout();
    camera.stop();
}

void Tracker_PT::set_command(Command command)
{
    //QMutexLocker lock(&mutex);
	commands |= command;
}

void Tracker_PT::reset_command(Command command)
{
    //QMutexLocker lock(&mutex);
	commands &= ~command;
}

float Tracker_PT::get_focal_length()
{
<<<<<<< HEAD
    static constexpr float pi = 3.1415926f;
    float fov_;
    switch (s.fov)
    {
    default:
    case 0:
        fov_ = 56;
        break;
    case 1:
        fov_ = 75;
        break;
    }

    const float fov = static_cast<int>(fov_) * pi / 180.f;
    return 0.5f / tan(0.5f * fov);
=======
    CamInfo info = camera.get_info();
    const int w = info.res_x, h = info.res_y;
    static constexpr double pi = 3.1415926f;
    const double diag = sqrt(w * w + h * h)/w, diag_fov = static_cast<int>(s.fov) * pi / 180.;
    const double fov = 2.*atan(tan(diag_fov/2.0)/sqrt(1. + diag*diag));
    return .5 / tan(.5 * fov);
>>>>>>> ec054c28
}

void Tracker_PT::run()
{
#ifdef PT_PERF_LOG
	QFile log_file(QCoreApplication::applicationDirPath() + "/PointTrackerPerformance.txt");
	if (!log_file.open(QIODevice::WriteOnly | QIODevice::Text)) return;
	QTextStream log_stream(&log_file);
#endif
    
    Affinity thr;

    while((commands & ABORT) == 0)
    {
        const double dt = time.elapsed() * 1e-9;
        time.start();
        cv::Mat frame;
        bool new_frame;

        {
            QMutexLocker l(&camera_mtx);
            new_frame = camera.get_frame(dt, &frame);
        }

        if (new_frame && !frame.empty())
        {
            QMutexLocker lock(&mutex);

            std::vector<cv::Vec2f> points = point_extractor.extract_points(frame);
            
            bool success = points.size() == PointModel::N_POINTS;
            
            ever_success |= success;
            
            if (success)
                point_tracker.track(points, PointModel(s), get_focal_length(), s.dynamic_pose, s.init_phase_timeout);
            
            {
                Affine X_CM = pose();
                Affine X_MH(Matx33f::eye(), cv::Vec3f(s.t_MH_x, s.t_MH_y, s.t_MH_z)); // just copy pasted these lines from below
                Affine X_GH = X_CM * X_MH;
                cv::Vec3f p = X_GH.t; // head (center?) position in global space
                float fx = get_focal_length();
                cv::Vec2f p_(p[0] / p[2] * fx, p[1] / p[2] * fx);  // projected to screen

                points.push_back(p_);
            }
            
            for (unsigned i = 0; i < points.size(); i++)
            {
                auto& p = points[i];
                auto p2 = cv::Point(p[0] * frame.cols + frame.cols/2, -p[1] * frame.cols + frame.rows/2);
                cv::Scalar color(0, 255, 0);
                if (i == points.size()-1)
                    color = cv::Scalar(0, 0, 255);
                cv::line(frame,
                         cv::Point(p2.x - 20, p2.y),
                         cv::Point(p2.x + 20, p2.y),
                         color,
                         4);
                cv::line(frame,
                         cv::Point(p2.x, p2.y - 20),
                         cv::Point(p2.x, p2.y + 20),
                         color,
                         4);
            }
            
            video_widget->update_image(frame);
        }
#ifdef PT_PERF_LOG
        log_stream<<"dt: "<<dt;
        if (!frame.empty()) log_stream<<" fps: "<<camera.get_info().fps;
        log_stream<<"\n";
#endif
    }
    qDebug()<<"Tracker:: Thread stopping";
}

void Tracker_PT::apply_settings()
{
    qDebug()<<"Tracker:: Applying settings";
    QMutexLocker l(&camera_mtx);
    QMutexLocker lock(&mutex);
    camera.set_device_index(camera_name_to_index("PS3Eye Camera"));
    int res_x, res_y, cam_fps;
    switch (s.camera_mode)
    {
    default:
    case 0:
        res_x = 640;
        res_y = 480;
        cam_fps = 75;
        break;
    case 1:
        res_x = 640;
        res_y = 480;
        cam_fps = 60;
        break;
    case 2:
        res_x = 320;
        res_y = 240;
        cam_fps = 189;
        break;
    case 3:
        res_x = 320;
        res_y = 240;
        cam_fps = 120;
        break;
    }

    camera.set_res(res_x, res_y);
    camera.set_fps(cam_fps);
    qDebug()<<"Tracker::apply ends";
}

void Tracker_PT::start_tracker(QFrame *parent_window)
{
    this->video_frame = parent_window;
    video_frame->setAttribute(Qt::WA_NativeWindow);
    video_frame->show();
    video_widget = new PTVideoWidget(video_frame);
    QHBoxLayout* video_layout = new QHBoxLayout(parent_window);
    video_layout->setContentsMargins(0, 0, 0, 0);
    video_layout->addWidget(video_widget);
    video_frame->setLayout(video_layout);
    video_widget->resize(video_frame->width(), video_frame->height());
    apply_settings();
    camera.start();
    start();
}

#ifndef OPENTRACK_API
void Tracker::StopTracker(bool exit)
{
    set_command(PAUSE);
}
#endif

#ifdef OPENTRACK_API
#define THeadPoseData double
#endif

void Tracker_PT::data(THeadPoseData *data)
{
    if (ever_success)
    {
        Affine X_CM = pose();
    
        Affine X_MH(Matx33f::eye(), cv::Vec3f(s.t_MH_x, s.t_MH_y, s.t_MH_z));
        Affine X_GH = X_CM * X_MH;
    
        Matx33f R = X_GH.R;
        Vec3f   t = X_GH.t;
    
        // translate rotation matrix from opengl (G) to roll-pitch-yaw (E) frame
        // -z -> x, y -> z, x -> -y
        Matx33f R_EG(0, 0,-1,
                    -1, 0, 0,
                     0, 1, 0);
        R = R_EG * R * R_EG.t();
    
        // extract rotation angles
        float alpha, beta, gamma;
        beta  = atan2( -R(2,0), sqrt(R(2,1)*R(2,1) + R(2,2)*R(2,2)) );
        alpha = atan2( R(1,0), R(0,0));
        gamma = atan2( R(2,1), R(2,2));
    
        // extract rotation angles
        data[Yaw] = rad2deg * alpha;
        data[Pitch] = -rad2deg * beta;
        data[Roll] = rad2deg * gamma;
        // get translation(s)
        data[TX] = t[0] / 10.0;	// convert to cm
        data[TY] = t[1] / 10.0;
        data[TZ] = t[2] / 10.0;
    }
}<|MERGE_RESOLUTION|>--- conflicted
+++ resolved
@@ -54,8 +54,7 @@
 
 float Tracker_PT::get_focal_length()
 {
-<<<<<<< HEAD
-    static constexpr float pi = 3.1415926f;
+    static constexpr float pi = 3.1415926;
     float fov_;
     switch (s.fov)
     {
@@ -68,16 +67,12 @@
         break;
     }
 
-    const float fov = static_cast<int>(fov_) * pi / 180.f;
-    return 0.5f / tan(0.5f * fov);
-=======
+    const float diag_fov = static_cast<int>(fov_) * pi / 180.f;
     CamInfo info = camera.get_info();
     const int w = info.res_x, h = info.res_y;
-    static constexpr double pi = 3.1415926f;
-    const double diag = sqrt(w * w + h * h)/w, diag_fov = static_cast<int>(s.fov) * pi / 180.;
+    const double diag = sqrt(w * w + h * h)/w;
     const double fov = 2.*atan(tan(diag_fov/2.0)/sqrt(1. + diag*diag));
     return .5 / tan(.5 * fov);
->>>>>>> ec054c28
 }
 
 void Tracker_PT::run()
